--- conflicted
+++ resolved
@@ -39,34 +39,24 @@
     Raw,
 };
 #[cfg(feature = "encryption")]
-<<<<<<< HEAD
-use crate::api::r0::to_device::send_event_to_device::Request as ToDeviceRequest;
-#[cfg(feature = "encryption")]
-use crate::events::room::{
-    encrypted::EncryptedEventContent, message::MessageEventContent as MsgEventContent,
-=======
 use matrix_sdk_common::{
     api::r0::keys::{
         claim_keys::Response as KeysClaimResponse, get_keys::Response as KeysQueryResponse,
         upload_keys::Response as KeysUploadResponse, DeviceKeys, KeyAlgorithm,
     },
-    api::r0::to_device::send_event_to_device,
+    api::r0::to_device::send_event_to_device::Request as ToDeviceRequest,
     events::room::{
         encrypted::EncryptedEventContent, message::MessageEventContent as MsgEventContent,
     },
     identifiers::DeviceId,
->>>>>>> 33e16010
 };
 #[cfg(feature = "encryption")]
-use matrix_sdk_crypto::{CryptoStore, OlmError, OlmMachine, OneTimeKeys};
+use matrix_sdk_crypto::{CryptoStore, OlmError, OlmMachine, OneTimeKeys, Sas};
 use zeroize::Zeroizing;
 
 #[cfg(not(target_arch = "wasm32"))]
 use crate::JsonStore;
-<<<<<<< HEAD
-#[cfg(feature = "encryption")]
-use matrix_sdk_crypto::{CryptoStore, OlmError, OlmMachine, OneTimeKeys, Sas};
-=======
+
 use crate::{
     error::Result,
     event_emitter::CustomOrRawEvent,
@@ -76,7 +66,6 @@
     state::{AllRooms, ClientState, StateStore},
     EventEmitter,
 };
->>>>>>> 33e16010
 
 pub type Token = String;
 
